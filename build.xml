--- conflicted
+++ resolved
@@ -89,11 +89,7 @@
 		</exec>
 	</target>
 
-<<<<<<< HEAD
 	<target name="jar" depends="build">
-=======
-	<target name="dist" depends="build">
->>>>>>> a15d6980
 		<mkdir dir="dist" />
 		<jar destfile="dist/osxkeychain.jar" basedir="lib" index="true" />
 	</target>
@@ -138,7 +134,7 @@
 		</exec>
 	</target>
 	<target name="test-c-build" depends="test-c-build-fakejni,build-javah">
-		<exec executable="clang" dir="test/c">
+		<exec executable="gcc" dir="test/c">
 			<arg value="-framework" />
 			<arg value="CoreFoundation" />
 			<arg value="-framework" />
@@ -154,7 +150,7 @@
 		</exec>
 	</target>
 	<target name="test-c-build-fakejni">
-		<exec executable="clang" dir="test/c">
+		<exec executable="gcc" dir="test/c">
 			<arg value="-pedantic" />
 			<arg value="-Wall" />
 			<arg value="-c" />
